# Changelog
All notable changes to Q1Simulator will be documented in this file.

<<<<<<< HEAD
## \[0.3.0] - 2022-04-11

### Changed
- Update for API changes of qblox_instruments v0.6
   - Note: still backwards compatible with qblox_instruments v0.5
- Instrument type 'QCM' or 'QRM' must be specified
=======
## \[0.2.1] - 2022-04-01

### Fixed
- Return averaged acquisition data
>>>>>>> d0f89c37

## \[0.2.0] - 2022-03-07

### Fixed
- Return correct system status
- Accumulate acquisition data

## \[0.1.0] - 2022-02-24
First labeled release. Start of dev branch and change logging.<|MERGE_RESOLUTION|>--- conflicted
+++ resolved
@@ -1,19 +1,17 @@
 # Changelog
 All notable changes to Q1Simulator will be documented in this file.
 
-<<<<<<< HEAD
 ## \[0.3.0] - 2022-04-11
 
 ### Changed
 - Update for API changes of qblox_instruments v0.6
    - Note: still backwards compatible with qblox_instruments v0.5
 - Instrument type 'QCM' or 'QRM' must be specified
-=======
+
 ## \[0.2.1] - 2022-04-01
 
 ### Fixed
 - Return averaged acquisition data
->>>>>>> d0f89c37
 
 ## \[0.2.0] - 2022-03-07
 
