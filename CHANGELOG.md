--- conflicted
+++ resolved
@@ -1,19 +1,17 @@
 # Changelog
 All notable changes to Q1Simulator will be documented in this file.
 
-<<<<<<< HEAD
 ## \[0.8.0] - 2022-12-19
 
 - Update to qblox_instruments v0.8
 - Added set_freq
 - Changed arguments set_ph, set_ph_delta
 - Added version check
-=======
+
 ## \[0.7.1] - 2022-12-21
 
 - Improved performance with ~50%
 - Changed reset_ph, set_ph, and set_ph_delta to match Qblox hardware
->>>>>>> 4e72ab34
 
 ## \[0.7.0] - 2022-12-02
 
