--- conflicted
+++ resolved
@@ -28,84 +28,23 @@
         self.errors = set()
 
     def load(self, program):
-<<<<<<< HEAD
         parser = Q1Parser()
         self.lines,self.instructions = parser.parse(program)
-=======
-        labels = {}
-        lines = program.split('\n')
-        self.lines = lines
-
-        instr = []
-        for i,line in enumerate(lines):
-            label, mnemonic, arglist = self.parseline(line)
-            if label:
-                icnt = len(instr)
-                # print(f'label {label}:{icnt}')
-                labels[label] = icnt
-            if not mnemonic:
-                continue
-            instr.append(Instruction(i, mnemonic, arglist, label))
-
-        self.labels = labels
-        self.instructions = instr
-        # pprint(instr)
-
-    def parseline(self, line):
-        org_line = line
-        label_pattern = r'(\w+:)'
-        instr_pattern = r'(\w+:)?\s*(\w+)\s*(.*)'
-        if line.startswith('#Q1Sim:'):
-            return self._parse_simcmd(line[7:])
-        try:
-            end = line.index('#')
-            line = line[:end]
-        except:
-            pass
-        line = line.strip()
-        if len(line) == 0:
-            return [None, None, None]
-
-        match = re.fullmatch(label_pattern, line)
-        if match:
-            label = match.group(1)
-            label = label[:-1]
-            return [label, None, None]
-
-        match = re.fullmatch(instr_pattern, line)
-        if match:
-            label = match.group(1)
-            if label:
-                label = label[:-1]
-            args = match.group(3).strip()
-            if args:
-                arglist = args.split(',')
-            else:
-                arglist = []
-            return [label, match.group(2), arglist]
-        raise Exception(f'{self.name}: Parse error on line: {org_line}')
-
-    def _parse_simcmd(self, command):
-        command = command.strip()
-        # format: 'log "msg",register,options
-        log_pattern = r'log "(.*)",(\w+)?,(\w+)?'
-        match = re.fullmatch(log_pattern, command)
-        if match:
-            msg = match.group(1)
-            register = match.group(2)
-            options = match.group(3)
-            if msg is None:
-                msg = ''
-            return None,'log',(msg,register,options)
-        latch_pattern = r'set_latch (\d),\s*([01])'
-        match = re.fullmatch(latch_pattern, command)
-        if match:
-            reg = match.group(1)
-            value = match.group(2)
-            return None,'set_latch',(reg, value)
-        print(f'Unknown simulator command:{command}')
-        return None,None,None
->>>>>>> 4e83807c
+
+    def get_used_triggers(self):
+        '''
+        Returns int with OR of all used condition masks
+        '''
+        res = 0
+        for instr in self.instructions:
+            if instr.mnemonic == 'set_cond':
+                mask = instr.args[1]
+                if 1 in instr.reg_args:
+                    # Trigger addresses are determined at run time.
+                    logger.info('Condition mask is register.')
+                    continue
+                res |= mask
+        return res
 
     def run(self):
         self.errors = set()
@@ -281,6 +220,9 @@
         self.clock.add_ticks(1)
         self.renderer.set_awg_offs(offset0, offset1)
 
+    def _set_cond(self, enable, mask, op, else_wait):
+        self.renderer.set_cond(enable, mask, op, else_wait)
+
     def _upd_param(self, wait_after):
         self.clock.add_ticks(1)
         self.clock.schedule_rt(self.renderer.time)
@@ -304,6 +246,16 @@
         self.clock.add_ticks(1)
         self.clock.schedule_rt(self.renderer.time)
         self.renderer.acquire_weighed(bins, bin_index, weight0, weight1, wait_after)
+
+    def _latch_en(self, enable, wait_after):
+        self.clock.add_ticks(1)
+        self.clock.schedule_rt(self.renderer.time)
+        self.renderer.latch_en(enable, wait_after)
+
+    def _latch_rst(self, wait):
+        self.clock.add_ticks(1)
+        self.clock.schedule_rt(self.renderer.time)
+        self.renderer.latch_rst(wait)
 
     def _wait(self, time):
         self.clock.add_ticks(1)
@@ -320,10 +272,6 @@
 
     def _sw_req(self, value):
         raise NotImplementedError()
-
-    @evaluate_args('I,I,I,I')
-    def _set_cond(self, enable, mask, op, else_wait):
-        self.renderer.set_cond(enable, mask, op, else_wait)
 
     # ---- Simulator commands ----
 
@@ -345,9 +293,8 @@
             time_str = f' q1:{self.clock.core_time:6} rt:{self.renderer.time:6} ns'
         print(f'{msg}: {value_str}{time_str}')
 
-    @evaluate_args('I,I')
-    def _set_latch(self, reg, value):
-        self.renderer.set_latch(reg, value)
+    def _sim_trigger(self, addr, value):
+        self.renderer.sim_trigger(addr, value)
 
 class CoreClock:
     def __init__(self):
