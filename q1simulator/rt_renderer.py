import logging
from copy import copy
from dataclasses import dataclass
from typing import Optional, Sequence, Iterable, Union
from numbers import Number
from collections.abc import Sequence as AbcSequence

import numpy as np
import matplotlib.pyplot as pt

MockDataEntry = Union[float, complex, Sequence[float]]

@dataclass
class Settings:
    marker : int = 0
    awg_offs0 : int = 0
    awg_offs1 : int = 0
    awg_gain0 : int = 0
    awg_gain1 : int = 0
    reset_phase : bool = False
    relative_phase: Optional[float] = None
    phase_shift : float = 0
    frequency : Optional[float] = None

def _phase2float(phase_uint32):
    # phase in rotations, i.e. unit = 2 pi rad
    phase = phase_uint32/1e9
    # print(f'Phase {phase:9.6f} rotations ({phase*360:8.3f} deg)')
    return phase

def _freq2Hz(freq_uint32):
    # freq in Hz
    # convert uint to int if value > 2**31
    if freq_uint32 > 2**31:
        freq_int32 = freq_uint32 - 2**32
    else:
        freq_int32 = freq_uint32
    freq = freq_int32/4
    # print(f'Frequency {freq/1e6:9.6f} MHz')
    return freq

def float2int16array(value):
    return np.array(value*2**15, dtype=np.int32)

def _i16(value):
    return np.int16(value)

class Renderer:

    def __init__(self, name):
        self.name = name
        self.max_render_time = 2_000_000
        self.wavedict_float = {}
        self.wavedict = {}
        self.acq_weights = {}
        self.acq_bins = {}
        self.path_out_enabled = [set(), set()]
        self.nco_frequency = 0.0
        self.mod_en_awg = False
        self.mixer_gain_ratio = 1.0
        self.mixer_phase_offset_degree = 0.0
        self.delete_acquisition_data_all()
        self.reset()
        self.trace_enabled = False

    def reset(self):
        self.settings = Settings()
        self.next_settings = Settings()
        self.time = 0
        # Qblox sequencer has 3 different phase registers
        self.nco_phase_offset = 0.0
        self.relative_phase = 0.0
        self.delta_phase = 0.0
        self.wave_start = 0
        self.waves_end = (0,0)
        self.waves = (None, None)
        self.out0 = []
        self.out1 = []
        self.acq_times = {i:[] for i in self.acq_bins}
        self.acq_buffer = AcqBuffer()
        self.mock_data = {}
        self.errors = set()

    def path_enable(self, path, out, enable):
        if enable:
            self.path_out_enabled[path].add(out)
        else:
            self.path_out_enabled[path].discard(out)

    def set_waveforms(self, wavedict):
        self.wavedict_float = wavedict
        self.wavedict = {
                key:float2int16array(value)
                for key,value in wavedict.items()
                }

    def set_weights(self, weightsdict):
        self.acq_weights = weightsdict

    def set_acquisition_bins(self, acq_bins):
        self.acq_bins = acq_bins
        self.delete_acquisition_data_all()

    def set_mrk(self, value):
        self.next_settings.marker = value

    def set_freq(self, freq):
        self.next_settings.frequency =_freq2Hz(freq)

    def reset_ph(self):
        self.next_settings.reset_phase = True

<<<<<<< HEAD
    def set_ph(self, phase):
        self.next_settings.phase = _phase2float(phase)
=======
    def set_ph(self, arg0, arg1, arg2):
        self.next_settings.relative_phase = _phase2float(arg0, arg1, arg2)
>>>>>>> 4e72ab34

    def set_ph_delta(self, phase_delta):
        self.next_settings.phase_shift = _phase2float(phase_delta)

    def set_awg_gain(self, gain0, gain1):
        self.next_settings.awg_gain0 = gain0
        self.next_settings.awg_gain1 = gain1

    def set_awg_offs(self, offset0, offset1):
        self.next_settings.awg_offs0 = offset0
        self.next_settings.awg_offs1 = offset1

    def upd_param(self, wait_after):
        self._update_settings()
        self._render(wait_after)

    def play(self, wave0, wave1, wait_after):
        self._update_settings()
        if self.trace_enabled:
            self._trace(f'Play {wave0} {wave1}')
        if wave0 not in self.wavedict:
            self._error('AWG WAVE PLAYBACK INDEX INVALID PATH 0')
        elif wave1 not in self.wavedict:
            self._error('AWG WAVE PLAYBACK INDEX INVALID PATH 1')
        else:
            self.wave_start = self.time
            self.waves = (self.wavedict[wave0], self.wavedict[wave1])
            self.waves_end = (self.time + len(self.waves[0]),
                              self.time + len(self.waves[1]))
        self._render(wait_after)

    def acquire(self, bins, bin_index, wait_after):
        self._update_settings()
        if self.trace_enabled:
            self._trace(f'Acquire {bins} {bin_index}')
        self._add_acquisition(bins, bin_index)
        self._render(wait_after)

    def acquire_weighed(self, bins, bin_index, weight0, weight1, wait_after):
        self._update_settings()
        if self.trace_enabled:
            self._trace(f'AcquireWeighed {bins} {bin_index} {weight0} {weight1}')
        if weight0 not in self.acq_weights:
            self._error('ACQ WEIGHT PLAYBACK INDEX INVALID PATH 0')
        elif weight1 not in self.acq_weights:
            self._error('ACQ WEIGHT PLAYBACK INDEX INVALID PATH 1')
        else:
            self._add_acquisition(bins, bin_index)
        self._render(wait_after)

    def wait(self, time):
        if self.trace_enabled:
            self._trace(f'Wait {time}')
        self._render(time)

    def wait_sync(self, wait_after):
        self._render(wait_after)

    def _error(self, msg):
        logging.error(f'{self.name}: {msg}')
        self.errors.add(msg)

    def _update_settings(self):
        new = self.next_settings
        old = self.settings
<<<<<<< HEAD
        msg = []
        if new.awg_gain0 != old.awg_gain0 or new.awg_gain1 != new.awg_gain1:
            msg.append(f'awg_gain {new.awg_gain0},{new.awg_gain1}')
        if new.awg_offs0 != old.awg_offs0 or new.awg_offs1 != new.awg_offs1:
            msg.append(f'awg_offset {new.awg_offs0},{new.awg_offs1}')
        if new.phase is not None:
            phase = (new.phase - self.time * self.nco_frequency * 1e-9) % 1
            self.nco_phase_offset = phase
            msg.append(f'phase {new.phase}')
        if new.phase_shift != 0.0:
            msg.append(f'phase_shift {new.phase_shift}')
        if new.marker != old.marker:
            msg.append(f'marker {new.marker:04b}')
        if len(msg) > 0:
            self._trace('Update: ' + '; '.join(msg))

        if new.phase is not None:
            phase = (new.phase - self.time * self.nco_frequency * 1e-9) % 1
            self.nco_phase_offset = phase
            self.next_settings.phase = None
        if new.frequency is not None:
            phase = (self.nco_phase_offset + self.time * self.nco_frequency * 1e-9) % 1
            new_phase_offset = phase - (self.time * new.frequency * 1e-9) % 1
            self.nco_phase_offset = new_phase_offset
            self.nco_frequency = new.frequency
            self.next_settings.frquency = None
        self.nco_phase_offset += new.phase_shift
=======

        if self.trace_enabled:
            msg = []
            if new.awg_gain0 != old.awg_gain0 or new.awg_gain1 != old.awg_gain1:
                msg.append(f'awg_gain {new.awg_gain0},{new.awg_gain1}')
            if new.awg_offs0 != old.awg_offs0 or new.awg_offs1 != old.awg_offs1:
                msg.append(f'awg_offset {new.awg_offs0},{new.awg_offs1}')
            if new.reset_phase:
                msg.append('reset_phase')
            if new.relative_phase is not None:
                msg.append(f'relative phase {new.relative_phase}')
            if new.phase_shift != 0.0:
                msg.append(f'add delta phase {new.phase_shift}')
            if new.marker != old.marker:
                msg.append(f'marker {new.marker:04b}')
            if len(msg) > 0:
                self._trace('Update: ' + '; '.join(msg))

        if new.relative_phase is not None:
            self.relative_phase = new.relative_phase
            new.relative_phase = None
        if new.reset_phase:
            self.nco_phase_offset = (-self.time * self.nco_frequency * 1e-9) % 1
            new.reset_phase = False
        self.delta_phase += new.phase_shift
>>>>>>> 4e72ab34
        new.phase_shift = 0.0
        # copy offset and gain
        self.settings = copy(self.next_settings)

    def _render(self, time):
        if time & 0x0003:
            logging.error(f'{self.name}: wait time not aligned on '
                          f'4 ns boundary: {time} ns (offset={time&0x03} ns)')
            self._error('TIME NOT ALIGNED')

        # 16 bits, 4 ns resolution
        time &= 0xFFFC
        t_start = self.time
        t_end = t_start + time
        self.time = t_end

        # stop rendering when there is too much data
        if t_start > self.max_render_time:
            return
        if t_end > self.max_render_time:
            t_end = self.max_render_time

        t_render = t_end - t_start

        s = self.settings

        path0 = np.full(t_render, s.awg_offs0, dtype=np.int16)
        path1 = np.full(t_render, s.awg_offs1, dtype=np.int16)

        if self.waves_end[0] > t_start:
            end = min(self.waves_end[0], t_end)
            data = self.waves[0][t_start-self.wave_start:end-self.wave_start]
            path0[0:len(data)] += (int(_i16(s.awg_gain0)) * data // 2**15)
        if self.waves_end[1] > t_start:
            end = min(self.waves_end[1], t_end)
            data = self.waves[1][t_start-self.wave_start:end-self.wave_start]
            path1[0:len(data)] += (int(_i16(s.awg_gain1)) * data // 2**15)

        if self.mod_en_awg:
            t = np.arange(t_start, t_end)
            phase_offset = self.relative_phase + self.delta_phase
            if self.nco_frequency < 0:
                phase_offset = -phase_offset
            phase = 2*np.pi*(phase_offset + self.nco_phase_offset + self.nco_frequency * 1e-9 * t)
            lo = np.cos(phase) + 1j*np.sin(phase)
            data0 = lo.real*path0 - lo.imag*path1
            if self.mixer_phase_offset_degree != 0.0:
                phase_offset = self.mixer_phase_offset_degree/180*np.pi
                lo *= np.cos(phase_offset) + 1j*np.sin(phase_offset)
            data1 = lo.imag*path0 + lo.real*path1
            if self.mixer_gain_ratio > 1.0:
                data0 *= 1/self.mixer_gain_ratio
            if self.mixer_gain_ratio < 1.0:
                data1 *= self.mixer_gain_ratio
            data0 = data0.astype(np.int16)
            data1 = data1.astype(np.int16)
        else:
            data0 = path0
            data1 = path1

        if len(self.path_out_enabled[0]):
            self.out0.append(data0)
        if len(self.path_out_enabled[1]):
            self.out1.append(data1)

    def _get_acq_data(self, bins, default):
        mock_data_iter = self.mock_data.get(bins, None)
        if mock_data_iter is None:
            return (default, default)
        else:
            try:
                value = next(mock_data_iter)
                if isinstance(value, complex):
                    return (value.real, value.imag)
                if isinstance(value, Number):
                    return (value, value)
                if isinstance(value, (AbcSequence, np.ndarray)):
                    return (value[0], value[1])
                raise ValueError(f"Incompatible mock data {value}")
            except StopIteration:
                self._error('OUT OF MOCK DATA')
                return (np.nan, np.nan)

    def delete_acquisition_data_all(self):
        self.acq_count = {}
        self.acq_data = {}
        for index in self.acq_bins:
            self.delete_acquisition_data(index)

    def delete_acquisition_data(self, index):
        num_bins = self.acq_bins[index]
        self.acq_count[index] = np.zeros(num_bins, dtype=int)
        self.acq_data[index] = np.full((num_bins, 2), np.nan)

    def _add_acquisition(self, bins, bin_index):
        t = self.time
        if bins not in self.acq_bins:
            self._error('ACQ INDEX INVALID')
            return
        self.acq_times[bins].append((t, bin_index))
        if bin_index >= self.acq_bins[bins]:
            self._error('ACQ BIN INDEX INVALID')
        elif not self.acq_buffer.add(t):
            self._error('ACQ BINNING FIFO ERROR')
        else:
            value = self._get_acq_data(bins, t)
            if self.acq_count[bins][bin_index] == 0:
                self.acq_data[bins][bin_index] = value
            else:
                self.acq_data[bins][bin_index] += value
            self.acq_count[bins][bin_index] += 1

    def _trace(self, msg):
        if self.trace_enabled:
            print(f'{self.time:-6} {msg}')

    def plot(self, v_max):
        scaling = v_max/2**15
        if self.time > self.max_render_time:
            max_ms = self.max_render_time / 1e6
            print(f'{self.name}: Rendering truncated at {max_ms:3.1f} ms. Total time: {self.time/1e6:4.1f} ms')
        if len(self.path_out_enabled[0]):
            out0 = scaling * np.concatenate(self.out0)
            pt.plot(out0, label=f'{self.name}.{self.path_out_enabled[0]}')
        if len(self.path_out_enabled[1]):
            out1 = scaling * np.concatenate(self.out1)
            pt.plot(out1, label=f'{self.name}.{self.path_out_enabled[1]}')

    def set_mock_data(self, bins, data: Iterable[Sequence[float]]):
        self.mock_data[bins] = iter(data)

    def get_acquisition_data(self):
        return (self.acq_count, self.acq_data)

    def get_acquisition_list(self):
        return self.acq_times

class AcqBuffer:
    def __init__(self):
        self.buffer = []
        self.write_ready = 0

    def add(self, time):
        b = self.buffer
        while len(b) and self.write_ready <= time:
            acq = b.pop(0)
            write_start = max(acq, self.write_ready)
            self.write_ready = write_start + 1040
        overflow = len(b) > 7
        if not overflow:
            b.append(time)
        return not overflow
<|MERGE_RESOLUTION|>--- conflicted
+++ resolved
@@ -110,13 +110,8 @@
     def reset_ph(self):
         self.next_settings.reset_phase = True
 
-<<<<<<< HEAD
     def set_ph(self, phase):
         self.next_settings.phase = _phase2float(phase)
-=======
-    def set_ph(self, arg0, arg1, arg2):
-        self.next_settings.relative_phase = _phase2float(arg0, arg1, arg2)
->>>>>>> 4e72ab34
 
     def set_ph_delta(self, phase_delta):
         self.next_settings.phase_shift = _phase2float(phase_delta)
@@ -182,35 +177,6 @@
     def _update_settings(self):
         new = self.next_settings
         old = self.settings
-<<<<<<< HEAD
-        msg = []
-        if new.awg_gain0 != old.awg_gain0 or new.awg_gain1 != new.awg_gain1:
-            msg.append(f'awg_gain {new.awg_gain0},{new.awg_gain1}')
-        if new.awg_offs0 != old.awg_offs0 or new.awg_offs1 != new.awg_offs1:
-            msg.append(f'awg_offset {new.awg_offs0},{new.awg_offs1}')
-        if new.phase is not None:
-            phase = (new.phase - self.time * self.nco_frequency * 1e-9) % 1
-            self.nco_phase_offset = phase
-            msg.append(f'phase {new.phase}')
-        if new.phase_shift != 0.0:
-            msg.append(f'phase_shift {new.phase_shift}')
-        if new.marker != old.marker:
-            msg.append(f'marker {new.marker:04b}')
-        if len(msg) > 0:
-            self._trace('Update: ' + '; '.join(msg))
-
-        if new.phase is not None:
-            phase = (new.phase - self.time * self.nco_frequency * 1e-9) % 1
-            self.nco_phase_offset = phase
-            self.next_settings.phase = None
-        if new.frequency is not None:
-            phase = (self.nco_phase_offset + self.time * self.nco_frequency * 1e-9) % 1
-            new_phase_offset = phase - (self.time * new.frequency * 1e-9) % 1
-            self.nco_phase_offset = new_phase_offset
-            self.nco_frequency = new.frequency
-            self.next_settings.frquency = None
-        self.nco_phase_offset += new.phase_shift
-=======
 
         if self.trace_enabled:
             msg = []
@@ -229,14 +195,17 @@
             if len(msg) > 0:
                 self._trace('Update: ' + '; '.join(msg))
 
-        if new.relative_phase is not None:
-            self.relative_phase = new.relative_phase
-            new.relative_phase = None
-        if new.reset_phase:
-            self.nco_phase_offset = (-self.time * self.nco_frequency * 1e-9) % 1
-            new.reset_phase = False
-        self.delta_phase += new.phase_shift
->>>>>>> 4e72ab34
+        if new.phase is not None:
+            phase = (new.phase - self.time * self.nco_frequency * 1e-9) % 1
+            self.nco_phase_offset = phase
+            self.next_settings.phase = None
+        if new.frequency is not None:
+            phase = (self.nco_phase_offset + self.time * self.nco_frequency * 1e-9) % 1
+            new_phase_offset = phase - (self.time * new.frequency * 1e-9) % 1
+            self.nco_phase_offset = new_phase_offset
+            self.nco_frequency = new.frequency
+            self.next_settings.frquency = None
+        self.nco_phase_offset += new.phase_shift
         new.phase_shift = 0.0
         # copy offset and gain
         self.settings = copy(self.next_settings)
