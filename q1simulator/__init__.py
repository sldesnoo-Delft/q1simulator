--- conflicted
+++ resolved
@@ -1,10 +1,5 @@
-__version__ = "0.7.0"
+__version__ = "0.7.1"
 
 from .q1simulator import Q1Simulator
 
 from .q1viewer import plot_q1asm_file, plot_q1asm_files, PlotDef
-<<<<<<< HEAD
-=======
-
-__version__ = "0.7.1"
->>>>>>> 4e72ab34
