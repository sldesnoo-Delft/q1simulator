--- conflicted
+++ resolved
@@ -4,11 +4,7 @@
 print('packages: {}'.format(packages))
 
 setup(name="q1simulator",
-<<<<<<< HEAD
-	version="0.14.1",
-=======
 	version="0.14.2",
->>>>>>> 9a05d4fa
     description="Simulator for Q1ASM",
     author="Sander de Snoo",
 	packages = find_packages(),
